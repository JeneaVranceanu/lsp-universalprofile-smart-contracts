# This workflow build and publish iOS artifacts

name: Upload iOS Github artifacts CD

on:
  # release:
  #   type: [created]
  push:
    branches:
      - "*"

  # Allows you to run this workflow manually from the Actions tab
  workflow_dispatch:

jobs:
  ios-build-artifacts:
    # The type of runner 
    runs-on: ubuntu-latest
    steps:
      - uses: actions/checkout@v2
        with:
          submodules: true

      - name: Use Node.js '14.16.0'
        uses: actions/setup-node@v2
        with:
          node-version: '14.16.0'
          cache: "npm"

      - run: npm ci
      - run: cd ./submodules/ERC725/implementations && npm install

      - name: Generate ABIs for iOS using shell script
        run: |
          mkdir ios
          node make-ios.js

      # - name: Checkout iOS repository
      #   uses: actions/checkout@v2
      #   with:
      #     repository: 'lukso-network/universalprofile-ios-sdk'
      #     ref: 'main'

      - name: Push latest iOS artifacts to 'universalprofile-ios-sdk' repo
        run: |
          git clone https://.:${{ secrets.IOSSDK_GITHUB_REPO_KEY }}@github.com/lukso-network/universalprofile-ios-sdk.git
          cd universalprofile-ios-sdk
          git config --global user.email "jean@lukso.io"
          git config --global user.name "Jean Cavallera"
          git checkout -b abi-update-release
<<<<<<< HEAD
          cp ../ios/UpContractAbi.swift ./universalprofile-ios-sdk/UpContractAbi.swift
=======
          cp ../ios/UPContractAbi.swift universalprofile-ios-sdk/UPContractAbi.swift
>>>>>>> 4a44d8ac
          git add .
          git commit -m "Automatic publish new contracts abis from lukso-network/universalprofile-smart-contracts"
          git push --set-upstream origin abi-update-release<|MERGE_RESOLUTION|>--- conflicted
+++ resolved
@@ -48,11 +48,7 @@
           git config --global user.email "jean@lukso.io"
           git config --global user.name "Jean Cavallera"
           git checkout -b abi-update-release
-<<<<<<< HEAD
-          cp ../ios/UpContractAbi.swift ./universalprofile-ios-sdk/UpContractAbi.swift
-=======
           cp ../ios/UPContractAbi.swift universalprofile-ios-sdk/UPContractAbi.swift
->>>>>>> 4a44d8ac
           git add .
           git commit -m "Automatic publish new contracts abis from lukso-network/universalprofile-smart-contracts"
           git push --set-upstream origin abi-update-release