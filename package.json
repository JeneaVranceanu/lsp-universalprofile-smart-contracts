--- conflicted
+++ resolved
@@ -46,11 +46,7 @@
     "solidity-bytes-utils": "0.8.0",
     "standard-version": "^9.3.1",
     "truffle": "^5.3.0",
-<<<<<<< HEAD
     "truffle-assertions": "^0.9.2",
     "typechain": "^5.1.2"
-=======
-    "truffle-assertions": "^0.9.2"
->>>>>>> d01ecc68
   }
 }