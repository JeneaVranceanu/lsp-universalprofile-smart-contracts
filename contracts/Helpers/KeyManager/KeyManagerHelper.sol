--- conflicted
+++ resolved
@@ -24,47 +24,22 @@
         return account.getPermissionsFor(_address);
     }
 
-<<<<<<< HEAD
+
     function getAllowedAddresses(address _address)
-=======
-    function getAllowedAddresses(address _sender)
->>>>>>> cd65af12
         public
         view
         returns (bytes memory)
     {
-<<<<<<< HEAD
         return account.getAllowedAddressesFor(_address);
     }
 
     function getAllowedFunctions(address _address)
-=======
-        return
-            ERC725Y(account).getDataSingle(
-                LSP2Utils.generateBytes20MappingWithGroupingKey(
-                    _ADDRESS_ALLOWEDADDRESSES,
-                    bytes20(_sender)
-                )
-            );
-    }
-
-    function getAllowedFunctions(address _sender)
->>>>>>> cd65af12
         public
         view
         returns (bytes memory)
     {
-<<<<<<< HEAD
+
         return account.getAllowedFunctionsFor(_address);
-=======
-        return
-            ERC725Y(account).getDataSingle(
-                LSP2Utils.generateBytes20MappingWithGroupingKey(
-                    _ADDRESS_ALLOWEDFUNCTIONS,
-                    bytes20(_sender)
-                )
-            );
->>>>>>> cd65af12
     }
 
     function verifyIfAllowedAddress(address _sender, address _recipient)
