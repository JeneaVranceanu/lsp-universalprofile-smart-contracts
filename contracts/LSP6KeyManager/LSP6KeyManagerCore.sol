--- conflicted
+++ resolved
@@ -374,14 +374,7 @@
         if (!_permissions.includesPermissions(permissionRequired))
             revert NotAuthorised(_from, operationName);
 
-<<<<<<< HEAD
-        if (
-            (value != 0) &&
-            !_permissions.includesPermissions(_PERMISSION_TRANSFERVALUE)
-        ) {
-=======
-        if ((value > 0) && !_permissions.includesPermissions(_PERMISSION_TRANSFERVALUE)) {
->>>>>>> d9842993
+        if ((value != 0) && !_permissions.includesPermissions(_PERMISSION_TRANSFERVALUE)) {
             revert NotAuthorised(_from, "TRANSFERVALUE");
         }
     }
