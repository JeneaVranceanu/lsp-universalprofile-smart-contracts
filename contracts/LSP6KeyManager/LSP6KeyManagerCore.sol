// SPDX-License-Identifier: Apache-2.0
pragma solidity ^0.8.6;

// interfaces
import {IERC1271} from "@openzeppelin/contracts/interfaces/IERC1271.sol";
import {IERC725X} from "@erc725/smart-contracts/contracts/interfaces/IERC725X.sol";
import {ILSP6KeyManager} from "./ILSP6KeyManager.sol";

<<<<<<< HEAD
// libraries

import "@openzeppelin/contracts/utils/Address.sol";
import "@openzeppelin/contracts/utils/cryptography/ECDSA.sol";
import "./LSP6Utils.sol";
import "../Utils/ERC165CheckerCustom.sol";
=======
// modules
import {OwnableUnset} from "@erc725/smart-contracts/contracts/utils/OwnableUnset.sol";
import {ERC725Y} from "@erc725/smart-contracts/contracts/ERC725Y.sol";
import {ERC165} from "@openzeppelin/contracts/utils/introspection/ERC165.sol";

// libraries
import {BytesLib} from "solidity-bytes-utils/contracts/BytesLib.sol";
import {ECDSA} from "@openzeppelin/contracts/utils/cryptography/ECDSA.sol";
import {Address} from "@openzeppelin/contracts/utils/Address.sol";
import {ERC165CheckerCustom} from "../Utils/ERC165CheckerCustom.sol";
import {LSP2Utils} from "../LSP2ERC725YJSONSchema/LSP2Utils.sol";
import {LSP6Utils} from "./LSP6Utils.sol";

// errors
import "./LSP6Errors.sol";
>>>>>>> 48d2dd3a

// constants
import {_INTERFACEID_ERC1271, _ERC1271_MAGICVALUE, _ERC1271_FAILVALUE} from "../LSP0ERC725Account/LSP0Constants.sol";
import "./LSP6Constants.sol";

/**
 * @title Core implementation of a contract acting as a controller of an ERC725 Account, using permissions stored in the ERC725Y storage
 * @author Fabian Vogelsteller <frozeman>, Jean Cavallera (CJ42), Yamen Merhi (YamenMerhi)
 * @dev all the permissions can be set on the ERC725 Account using `setData(...)` with the keys constants below
 */
<<<<<<< HEAD
abstract contract LSP6KeyManagerCore is ILSP6KeyManager, ERC165 {
=======
abstract contract LSP6KeyManagerCore is ERC165, ILSP6KeyManager {
    using LSP2Utils for *;
>>>>>>> 48d2dd3a
    using LSP6Utils for *;
    using Address for address;
    using ECDSA for bytes32;
    using ERC165CheckerCustom for address;

    address public override target;
    mapping(address => mapping(uint256 => uint256)) internal _nonceStore;

    /**
     * @dev See {IERC165-supportsInterface}.
     */
    function supportsInterface(bytes4 interfaceId) public view virtual override returns (bool) {
        return
            interfaceId == _INTERFACEID_LSP6 ||
            interfaceId == _INTERFACEID_ERC1271 ||
            super.supportsInterface(interfaceId);
    }

    /**
     * @inheritdoc ILSP6KeyManager
     */
    function getNonce(address _from, uint256 _channel) public view override returns (uint256) {
        uint128 nonceId = uint128(_nonceStore[_from][_channel]);
        return (uint256(_channel) << 128) | nonceId;
    }

    /**
     * @inheritdoc IERC1271
     */
    function isValidSignature(bytes32 _hash, bytes memory _signature)
        public
        view
        override
        returns (bytes4 magicValue)
    {
        address recoveredAddress = _hash.recover(_signature);

        return (
<<<<<<< HEAD
            ERC725Y(account).getPermissionsFor(recoveredAddress).includesPermissions(
=======
            ERC725Y(target).getPermissionsFor(recoveredAddress).includesPermissions(
>>>>>>> 48d2dd3a
                _PERMISSION_SIGN
            )
                ? _ERC1271_MAGICVALUE
                : _ERC1271_FAILVALUE
        );
    }

    /**
     * @inheritdoc ILSP6KeyManager
     */
    function execute(bytes calldata _data) external payable override returns (bytes memory) {
        _verifyPermissions(msg.sender, _data);

        // solhint-disable avoid-low-level-calls
        (bool success, bytes memory result_) = address(target).call{
            value: msg.value,
            gas: gasleft()
        }(_data);

        if (!success) {
            // solhint-disable reason-string
            if (result_.length < 68) revert();

            // solhint-disable no-inline-assembly
            assembly {
                result_ := add(result_, 0x04)
            }
            revert(abi.decode(result_, (string)));
        }

        emit Executed(msg.value, bytes4(_data));
        return result_.length != 0 ? abi.decode(result_, (bytes)) : result_;
    }

    /**
     * @inheritdoc ILSP6KeyManager
     */
    function executeRelayCall(
        address _signedFor,
        uint256 _nonce,
        bytes calldata _data,
        bytes memory _signature
    ) external payable override returns (bytes memory) {
        require(
            _signedFor == address(this),
            "executeRelayCall: Message not signed for this keyManager"
        );

        bytes memory blob = abi.encodePacked(
            address(this), // needs to be signed for this keyManager
            _nonce,
            _data
        );

        address signer = keccak256(blob).toEthSignedMessageHash().recover(_signature);

        require(_isValidNonce(signer, _nonce), "executeRelayCall: Invalid nonce");

        // increase nonce after successful verification
        _nonceStore[signer][_nonce >> 128]++;

        _verifyPermissions(signer, _data);

        // solhint-disable avoid-low-level-calls
<<<<<<< HEAD
        (bool success, bytes memory result_) = address(account).call{value: 0, gas: gasleft()}(
=======
        (bool success, bytes memory result_) = address(target).call{value: 0, gas: gasleft()}(
>>>>>>> 48d2dd3a
            _data
        );

        if (!success) {
            // solhint-disable reason-string
            if (result_.length < 68) revert();

            // solhint-disable no-inline-assembly
            assembly {
                result_ := add(result_, 0x04)
            }
            revert(abi.decode(result_, (string)));
        }

        emit Executed(msg.value, bytes4(_data));
        return result_.length != 0 ? abi.decode(result_, (bytes)) : result_;
    }

    /**
     * @notice verify the nonce `_idx` for `_from` (obtained via `getNonce(...)`)
     * @dev "idx" is a 256bits (unsigned) integer, where:
     *          - the 128 leftmost bits = channelId
     *      and - the 128 rightmost bits = nonce within the channel
     * @param _from caller address
     * @param _idx (channel id + nonce within the channel)
     */
    function _isValidNonce(address _from, uint256 _idx) internal view returns (bool) {
        // idx % (1 << 128) = nonce
        // (idx >> 128) = channel
        // equivalent to: return (nonce == _nonceStore[_from][channel]
        return (_idx % (1 << 128)) == (_nonceStore[_from][_idx >> 128]);
    }

    /**
     * @dev verify the permissions of the _from address that want to interact with the `target`
     * @param _from the address making the request
     * @param _data the payload that will be run on `target`
     */
    function _verifyPermissions(address _from, bytes calldata _data) internal view {
        bytes4 erc725Function = bytes4(_data[:4]);

        // get the permissions of the caller
        bytes32 permissions = ERC725Y(target).getPermissionsFor(_from);

<<<<<<< HEAD
=======
        // TODO: delete
        // skip permissions check if caller has all permissions (except SIGN as not required)
        // if (permissions.includesPermissions(_ALL_EXECUTION_PERMISSIONS)) {
        //     _validateERC725Selector(erc725Function);
        //     return;
        // }

>>>>>>> 48d2dd3a
        if (permissions == bytes32(0)) revert NoPermissionsSet(_from);

        // prettier-ignore
        if (erc725Function == setDataMultipleSelector) {
            
            _verifyCanSetData(_from, permissions, _data);

        } else if (erc725Function == IERC725X.execute.selector) {
            
            _verifyCanExecute(_from, permissions, _data);

<<<<<<< HEAD
=======
            address to = address(bytes20(_data[48:68]));
            _verifyAllowedAddress(_from, to);

            if (to.code.length != 0) {
                _verifyAllowedStandard(_from, to);

                if (_data.length >= 168) {
                    // extract bytes4 function selector from payload passed to ERC725X.execute(...)
                    _verifyAllowedFunction(_from, bytes4(_data[164:168]));
                }
            }
>>>>>>> 48d2dd3a
        } else if (erc725Function == OwnableUnset.transferOwnership.selector) {
            
            if (!permissions.includesPermissions(_PERMISSION_CHANGEOWNER))
                revert NotAuthorised(_from, "TRANSFEROWNERSHIP");
                
        } else {
            revert("_verifyPermissions: invalid ERC725 selector");
        }
    }

    /**
     * @dev verify if `_from` has the required permissions to set some keys
     * on the linked ERC725Account
     * @param _from the address who want to set the keys
     * @param _data the ABI encoded payload `target.setData(keys, values)`
     * containing a list of keys-value pairs
     */
    function _verifyCanSetData(
        address _from,
        bytes32 _permissions,
        bytes calldata _data
    ) internal view {
        (bytes32[] memory inputKeys, bytes[] memory inputValues) = abi.decode(
            _data[4:],
            (bytes32[], bytes[])
        );

        bool isSettingERC725YKeys = false;

        // loop through the ERC725Y keys and check for permission keys
        for (uint256 ii = 0; ii < inputKeys.length; ii++) {
            bytes32 key = inputKeys[ii];

            if (
                // if the key is a permission key
                bytes8(key) == _LSP6KEY_ADDRESSPERMISSIONS_PREFIX ||
                bytes16(key) == _LSP6KEY_ADDRESSPERMISSIONS_ARRAY_PREFIX
            ) {
                _verifyCanSetPermissions(key, inputValues[ii], _from, _permissions);

                // "nullify permission keys,
                // so that they do not get check against allowed ERC725Y keys
                inputKeys[ii] = bytes32(0);
            } else {
                // if the key is any other bytes32 key
                isSettingERC725YKeys = true;
            }
        }

        if (isSettingERC725YKeys) {
            // Skip if caller has SUPER permissions
            if (_permissions.includesPermissions(_PERMISSION_SUPER_SETDATA)) return;

            if (!_permissions.includesPermissions(_PERMISSION_SETDATA))
                revert NotAuthorised(_from, "SETDATA");

            _verifyAllowedERC725YKeys(_from, inputKeys);
        }
    }

    function _verifyCanSetPermissions(
        bytes32 _key,
        bytes memory _value,
        address _from,
        bytes32 _permissions
    ) internal view {
        // prettier-ignore
        if (bytes12(_key) == _LSP6KEY_ADDRESSPERMISSIONS_PERMISSIONS_PREFIX) {
            
            // key = AddressPermissions:Permissions:<address>
            _verifyCanSetBytes32Permissions(_key, _from, _permissions);
        
        } else if (_key == _LSP6KEY_ADDRESSPERMISSIONS_ARRAY) {

            // key = AddressPermissions[]
            _verifyCanSetPermissionsArray(_key, _value, _from, _permissions);
        
        } else if (bytes16(_key) == _LSP6KEY_ADDRESSPERMISSIONS_ARRAY_PREFIX) {

            // key = AddressPermissions[index]
            if (!_permissions.includesPermissions(_PERMISSION_CHANGEPERMISSIONS))
                revert NotAuthorised(_from, "CHANGEPERMISSIONS");

        } else if (bytes12(_key) == _LSP6KEY_ADDRESSPERMISSIONS_ALLOWEDADDRESSES_PREFIX) {

            // AddressPermissions:AllowedAddresses:<address>
            require(
                LSP2Utils.isEncodedArrayOfAddresses(_value),
                "LSP6KeyManager: invalid ABI encoded array of addresses"
            );

            bytes memory storedAllowedAddresses = ERC725Y(target).getData(_key);

            if (storedAllowedAddresses.length == 0) {
                if (!_permissions.includesPermissions(_PERMISSION_ADDPERMISSIONS))
                    revert NotAuthorised(_from, "ADDPERMISSIONS");
            } else {
                if (!_permissions.includesPermissions(_PERMISSION_CHANGEPERMISSIONS))
                    revert NotAuthorised(_from, "CHANGEPERMISSIONS");
            }

        } else if (
            bytes12(_key) == _LSP6KEY_ADDRESSPERMISSIONS_ALLOWEDFUNCTIONS_PREFIX ||
            bytes12(_key) == _LSP6KEY_ADDRESSPERMISSIONS_ALLOWEDSTANDARDS_PREFIX
        ) {

            // AddressPermissions:AllowedFunctions:<address>
            // AddressPermissions:AllowedStandards:<address>
            require(
                LSP2Utils.isBytes4EncodedArray(_value),
                "LSP6KeyManager: invalid ABI encoded array of bytes4"
            );

            bytes memory storedAllowedBytes4 = ERC725Y(target).getData(_key);

            if (storedAllowedBytes4.length == 0) {
                if (!_permissions.includesPermissions(_PERMISSION_ADDPERMISSIONS))
                    revert NotAuthorised(_from, "ADDPERMISSIONS");
            } else {
                if (!_permissions.includesPermissions(_PERMISSION_CHANGEPERMISSIONS))
                    revert NotAuthorised(_from, "CHANGEPERMISSIONS");
            }

        } else if (bytes12(_key) == _LSP6KEY_ADDRESSPERMISSIONS_ALLOWEDERC725YKEYS_PREFIX) {

            // AddressPermissions:AllowedERC725YKeys:<address>
            require(
                LSP2Utils.isEncodedArray(_value),
                "LSP6KeyManager: invalid ABI encoded array of bytes32"
            );

            bytes memory storedAllowedERC725YKeys = ERC725Y(target).getData(_key);

            if (storedAllowedERC725YKeys.length == 0) {
                if (!_permissions.includesPermissions(_PERMISSION_ADDPERMISSIONS))
                    revert NotAuthorised(_from, "ADDPERMISSIONS");
            } else {
                if (!_permissions.includesPermissions(_PERMISSION_CHANGEPERMISSIONS))
                    revert NotAuthorised(_from, "CHANGEPERMISSIONS");
            }

        }
    }

    function _verifyCanSetBytes32Permissions(
        bytes32 _key,
        address _from,
        bytes32 _callerPermissions
    ) internal view {
        if (bytes32(ERC725Y(target).getData(_key)) == bytes32(0)) {
            // if there is nothing stored under this data key,
            // we are trying to ADD permissions for a NEW address
            if (!_callerPermissions.includesPermissions(_PERMISSION_ADDPERMISSIONS))
                revert NotAuthorised(_from, "ADDPERMISSIONS");
        } else {
            // if there are already some permissions stored under this data key,
            // we are trying to CHANGE the permissions of an address
            // (that has already some EXISTING permissions set)
            if (!_callerPermissions.includesPermissions(_PERMISSION_CHANGEPERMISSIONS))
                revert NotAuthorised(_from, "CHANGEPERMISSIONS");
        }
    }

<<<<<<< HEAD
    function _verifyAllowedERC725YKeys(address _from, bytes32[] memory _inputKeys) internal view {
        bytes memory allowedERC725YKeysEncoded = ERC725Y(account).getAllowedERC725YKeysFor(_from);
=======
    function _verifyCanSetPermissionsArray(
        bytes32 _key,
        bytes memory _value,
        address _from,
        bytes32 _permissions
    ) internal view {
        uint256 arrayLength = uint256(bytes32(ERC725Y(target).getData(_key)));
        uint256 newLength = uint256(bytes32(_value));
>>>>>>> 48d2dd3a

        if (newLength > arrayLength) {
            if (!_permissions.includesPermissions(_PERMISSION_ADDPERMISSIONS))
                revert NotAuthorised(_from, "ADDPERMISSIONS");
        } else {
            if (!_permissions.includesPermissions(_PERMISSION_CHANGEPERMISSIONS))
                revert NotAuthorised(_from, "CHANGEPERMISSIONS");
        }
    }

<<<<<<< HEAD
=======
    function _verifyAllowedERC725YKeys(address _from, bytes32[] memory _inputKeys) internal view {
        bytes memory allowedERC725YKeysEncoded = ERC725Y(target).getAllowedERC725YKeysFor(_from);

        // whitelist any ERC725Y key
        if (
            // if nothing in the list
            allowedERC725YKeysEncoded.length == 0 ||
            // if not correctly abi-encoded array
            !LSP2Utils.isEncodedArray(allowedERC725YKeysEncoded)
        ) return;

>>>>>>> 48d2dd3a
        bytes32[] memory allowedERC725YKeys = abi.decode(allowedERC725YKeysEncoded, (bytes32[]));

        uint256 zeroBytesCount;
        bytes32 mask;

        // loop through each allowed ERC725Y key retrieved from storage
        for (uint256 ii = 0; ii < allowedERC725YKeys.length; ii++) {
            // required to know which part of the input key to compare against the allowed key
            zeroBytesCount = _countZeroBytes(allowedERC725YKeys[ii]);

            // loop through each keys given as input
            for (uint256 jj = 0; jj < _inputKeys.length; jj++) {
                // skip permissions keys that have been previously marked "null"
                // (when checking permission keys or allowed ERC725Y keys from previous iterations)
                if (_inputKeys[jj] == bytes32(0)) continue;

                assembly {
                    // the bitmask discard the last `n` bytes of the input key via ANDing &
                    // so to compare only the relevant parts of each ERC725Y keys
                    //
                    // `n = zeroBytesCount`
                    //
                    // eg:
                    //
                    // allowed key = 0xcafecafecafecafecafecafecafecafe00000000000000000000000000000000
                    //
                    //                        compare this part
                    //                 vvvvvvvvvvvvvvvvvvvvvvvvvvvvvvvv
                    //   input key = 0xcafecafecafecafecafecafecafecafe00000000000000000000000011223344
                    //
                    //         &                                              discard this part
                    //                                                 vvvvvvvvvvvvvvvvvvvvvvvvvvvvvvvv
                    //        mask = 0xffffffffffffffffffffffffffffffff00000000000000000000000000000000
                    //
                    // prettier-ignore
                    mask := shl(mul(8, zeroBytesCount), 0xffffffffffffffffffffffffffffffffffffffffffffffffffffffffffffffff)
                }

                if (allowedERC725YKeys[ii] == (_inputKeys[jj] & mask)) {
                    // if the input key matches the allowed key
                    // make it null to mark it as allowed
                    _inputKeys[jj] = bytes32(0);
                }
            }
        }

        for (uint256 ii = 0; ii < _inputKeys.length; ii++) {
            if (_inputKeys[ii] != bytes32(0)) revert NotAllowedERC725YKey(_from, _inputKeys[ii]);
        }
    }

    /**
     * @dev verify if `_from` has the required permissions to make an external call
     * via the linked ERC725Account
     * @param _from the address who want to run the execute function on the ERC725Account
<<<<<<< HEAD
     * @param _permissions the permissions of the caller
     * @param _data the ERC725X.execute(...) payload
=======
     * @param _data the ABI encoded payload `target.execute(...)`
>>>>>>> 48d2dd3a
     */
    function _verifyCanExecute(
        address _from,
        bytes32 _permissions,
        bytes calldata _data
    ) internal view {
        uint256 operationType = uint256(bytes32(_data[4:36]));
        uint256 value = uint256(bytes32(_data[68:100]));

<<<<<<< HEAD
        bytes32 permissionRequired = _extractPermissionFromOperation(operationType);
=======
        // TODO: to be removed, as delegatecall should be allowed in the future
        require(operationType != 4, "_verifyCanExecute: operation 4 `DELEGATECALL` not supported");

        (bytes32 permissionRequired, string memory operationName) = _extractPermissionFromOperation(
            operationType
        );
>>>>>>> 48d2dd3a

        if (!_permissions.includesPermissions(permissionRequired)) {
            string memory operationName = _getOperationTypeAsString(operationType);
            revert NotAuthorised(_from, operationName);
        }

        if ((value > 0) && !_permissions.includesPermissions(_PERMISSION_TRANSFERVALUE)) {
            revert NotAuthorised(_from, "TRANSFERVALUE");
        }

        // Skip on contract creation (CREATE and CREATE2)
        if (operationType == 1 || operationType == 2) return;

        // Skip if caller has SUPER permissions
        bytes32 superPermission = _extractSuperPermissionFromOperation(operationType);
        if (_permissions.includesPermissions(superPermission)) return;

        address to = address(bytes20(_data[48:68]));
        _verifyAllowedAddress(_from, to);

        if (to.code.length > 0) {
            _verifyAllowedStandard(_from, to);

            // extract bytes4 function selector from payload passed to ERC725X.execute(...)
            if (_data.length >= 168) _verifyAllowedFunction(_from, bytes4(_data[164:168]));
        }
    }

    /**
     * @dev extract the required permission + a descriptive string, based on the `_operationType`
     * being run via ERC725Account.execute(...)
     * @param _operationType 0 = CALL, 1 = CREATE, 2 = CREATE2, etc... See ERC725X docs for more infos.
     * @return permissionsRequired_ (bytes32) the permission associated with the `_operationType`
     */
    function _extractPermissionFromOperation(uint256 _operationType)
        internal
        pure
        returns (bytes32 permissionsRequired_)
    {
        if (_operationType == 0) return _PERMISSION_CALL;
        else if (_operationType == 1) return _PERMISSION_DEPLOY;
        else if (_operationType == 2) return _PERMISSION_DEPLOY;
        else if (_operationType == 3) return _PERMISSION_STATICCALL;
        else if (_operationType == 4) return _PERMISSION_DELEGATECALL;
        else revert("LSP6KeyManager: invalid operation type");
    }

    function _extractSuperPermissionFromOperation(uint256 _operationType)
        internal
        pure
        returns (bytes32 superPermission_)
    {
        if (_operationType == 0) return _PERMISSION_SUPER_CALL;
        else if (_operationType == 3) return _PERMISSION_SUPER_STATICCALL;
        else if (_operationType == 4) return _PERMISSION_SUPER_DELEGATECALL;
    }

    /**
     * @return operationName_ (string) the name of the opcode associated with `_operationType`
     */
    function _getOperationTypeAsString(uint256 _operationType)
        internal
        pure
        returns (string memory operationName_)
    {
        if (_operationType == 0) return "CALL";
        if (_operationType == 1) return "CREATE";
        if (_operationType == 2) return "CREATE2";
        if (_operationType == 3) return "STATICCALL";
        if (_operationType == 4) return "DELEGATECALL";
    }

    /**
     * @dev verify if `_from` is authorised to interact with address `_to` via the linked ERC725Account
     * @param _from the caller address
     * @param _to the address to interact with
     */
    function _verifyAllowedAddress(address _from, address _to) internal view {
<<<<<<< HEAD
        bytes memory allowedAddresses = ERC725Y(account).getAllowedAddressesFor(_from);
=======
        bytes memory allowedAddresses = ERC725Y(target).getAllowedAddressesFor(_from);
>>>>>>> 48d2dd3a

        // whitelist any address
        if (
            // if nothing in the list
            allowedAddresses.length == 0 ||
            // if not correctly abi-encoded array of address[]
            !LSP2Utils.isEncodedArrayOfAddresses(allowedAddresses)
        ) return;

        address[] memory allowedAddressesList = abi.decode(allowedAddresses, (address[]));

        for (uint256 ii = 0; ii < allowedAddressesList.length; ii++) {
            if (_to == allowedAddressesList[ii]) return;
        }
        revert NotAllowedAddress(_from, _to);
    }

    /**
     * @dev if `_from` is restricted to interact with contracts that implement a specific interface,
     * verify that `_to` implements one of these interface.
     * @param _from the caller address
     * @param _to the address of the contract to interact with
     */
    function _verifyAllowedStandard(address _from, address _to) internal view {
<<<<<<< HEAD
        bytes memory allowedStandards = ERC725Y(account).getAllowedStandardsFor(_from);
=======
        bytes memory allowedStandards = ERC725Y(target).getData(
            LSP2Utils.generateBytes20MappingWithGroupingKey(
                _LSP6KEY_ADDRESSPERMISSIONS_ALLOWEDSTANDARDS_PREFIX,
                bytes20(_from)
            )
        );
>>>>>>> 48d2dd3a

        // whitelist any standard interface (ERC165)
        if (
            // if nothing in the list
            allowedStandards.length == 0 ||
            // if not correctly abi-encoded array of bytes4[]
            !LSP2Utils.isBytes4EncodedArray(allowedStandards)
        ) return;

        bytes4[] memory allowedStandardsList = abi.decode(allowedStandards, (bytes4[]));

        for (uint256 ii = 0; ii < allowedStandardsList.length; ii++) {
            if (_to.supportsERC165Interface(allowedStandardsList[ii])) return;
        }
        revert("Not Allowed Standards");
    }

    /**
     * @dev verify if `_from` is authorised to use the linked ERC725Account
     * to run a specific function `_functionSelector` at a target contract
     * @param _from the caller address
     * @param _functionSelector the bytes4 function selector of the function to run
     * at the target contract
     */
    function _verifyAllowedFunction(address _from, bytes4 _functionSelector) internal view {
<<<<<<< HEAD
        bytes memory allowedFunctions = ERC725Y(account).getAllowedFunctionsFor(_from);
=======
        bytes memory allowedFunctions = ERC725Y(target).getAllowedFunctionsFor(_from);
>>>>>>> 48d2dd3a

        // whitelist any function
        if (
            // if nothing in the list
            allowedFunctions.length == 0 ||
            // if not correctly abi-encoded array of bytes4[]
            !LSP2Utils.isBytes4EncodedArray(allowedFunctions)
        ) return;

        bytes4[] memory allowedFunctionsList = abi.decode(allowedFunctions, (bytes4[]));

        for (uint256 ii = 0; ii < allowedFunctionsList.length; ii++) {
            if (_functionSelector == allowedFunctionsList[ii]) return;
        }
        revert NotAllowedFunction(_from, _functionSelector);
    }

    function _countZeroBytes(bytes32 _key) internal pure returns (uint256) {
        uint256 index = 31;

        // check each individual bytes of the key, starting from the end (right to left)
        // skip the empty bytes `0x00` to find the first non-empty bytes
        while (_key[index] == 0x00) index--;

        return 32 - (index + 1);
    }
}<|MERGE_RESOLUTION|>--- conflicted
+++ resolved
@@ -6,14 +6,6 @@
 import {IERC725X} from "@erc725/smart-contracts/contracts/interfaces/IERC725X.sol";
 import {ILSP6KeyManager} from "./ILSP6KeyManager.sol";
 
-<<<<<<< HEAD
-// libraries
-
-import "@openzeppelin/contracts/utils/Address.sol";
-import "@openzeppelin/contracts/utils/cryptography/ECDSA.sol";
-import "./LSP6Utils.sol";
-import "../Utils/ERC165CheckerCustom.sol";
-=======
 // modules
 import {OwnableUnset} from "@erc725/smart-contracts/contracts/utils/OwnableUnset.sol";
 import {ERC725Y} from "@erc725/smart-contracts/contracts/ERC725Y.sol";
@@ -29,7 +21,6 @@
 
 // errors
 import "./LSP6Errors.sol";
->>>>>>> 48d2dd3a
 
 // constants
 import {_INTERFACEID_ERC1271, _ERC1271_MAGICVALUE, _ERC1271_FAILVALUE} from "../LSP0ERC725Account/LSP0Constants.sol";
@@ -40,12 +31,8 @@
  * @author Fabian Vogelsteller <frozeman>, Jean Cavallera (CJ42), Yamen Merhi (YamenMerhi)
  * @dev all the permissions can be set on the ERC725 Account using `setData(...)` with the keys constants below
  */
-<<<<<<< HEAD
-abstract contract LSP6KeyManagerCore is ILSP6KeyManager, ERC165 {
-=======
 abstract contract LSP6KeyManagerCore is ERC165, ILSP6KeyManager {
     using LSP2Utils for *;
->>>>>>> 48d2dd3a
     using LSP6Utils for *;
     using Address for address;
     using ECDSA for bytes32;
@@ -84,11 +71,7 @@
         address recoveredAddress = _hash.recover(_signature);
 
         return (
-<<<<<<< HEAD
-            ERC725Y(account).getPermissionsFor(recoveredAddress).includesPermissions(
-=======
             ERC725Y(target).getPermissionsFor(recoveredAddress).includesPermissions(
->>>>>>> 48d2dd3a
                 _PERMISSION_SIGN
             )
                 ? _ERC1271_MAGICVALUE
@@ -153,11 +136,7 @@
         _verifyPermissions(signer, _data);
 
         // solhint-disable avoid-low-level-calls
-<<<<<<< HEAD
-        (bool success, bytes memory result_) = address(account).call{value: 0, gas: gasleft()}(
-=======
         (bool success, bytes memory result_) = address(target).call{value: 0, gas: gasleft()}(
->>>>>>> 48d2dd3a
             _data
         );
 
@@ -202,16 +181,6 @@
         // get the permissions of the caller
         bytes32 permissions = ERC725Y(target).getPermissionsFor(_from);
 
-<<<<<<< HEAD
-=======
-        // TODO: delete
-        // skip permissions check if caller has all permissions (except SIGN as not required)
-        // if (permissions.includesPermissions(_ALL_EXECUTION_PERMISSIONS)) {
-        //     _validateERC725Selector(erc725Function);
-        //     return;
-        // }
-
->>>>>>> 48d2dd3a
         if (permissions == bytes32(0)) revert NoPermissionsSet(_from);
 
         // prettier-ignore
@@ -223,20 +192,6 @@
             
             _verifyCanExecute(_from, permissions, _data);
 
-<<<<<<< HEAD
-=======
-            address to = address(bytes20(_data[48:68]));
-            _verifyAllowedAddress(_from, to);
-
-            if (to.code.length != 0) {
-                _verifyAllowedStandard(_from, to);
-
-                if (_data.length >= 168) {
-                    // extract bytes4 function selector from payload passed to ERC725X.execute(...)
-                    _verifyAllowedFunction(_from, bytes4(_data[164:168]));
-                }
-            }
->>>>>>> 48d2dd3a
         } else if (erc725Function == OwnableUnset.transferOwnership.selector) {
             
             if (!permissions.includesPermissions(_PERMISSION_CHANGEOWNER))
@@ -400,10 +355,6 @@
         }
     }
 
-<<<<<<< HEAD
-    function _verifyAllowedERC725YKeys(address _from, bytes32[] memory _inputKeys) internal view {
-        bytes memory allowedERC725YKeysEncoded = ERC725Y(account).getAllowedERC725YKeysFor(_from);
-=======
     function _verifyCanSetPermissionsArray(
         bytes32 _key,
         bytes memory _value,
@@ -412,7 +363,6 @@
     ) internal view {
         uint256 arrayLength = uint256(bytes32(ERC725Y(target).getData(_key)));
         uint256 newLength = uint256(bytes32(_value));
->>>>>>> 48d2dd3a
 
         if (newLength > arrayLength) {
             if (!_permissions.includesPermissions(_PERMISSION_ADDPERMISSIONS))
@@ -423,8 +373,6 @@
         }
     }
 
-<<<<<<< HEAD
-=======
     function _verifyAllowedERC725YKeys(address _from, bytes32[] memory _inputKeys) internal view {
         bytes memory allowedERC725YKeysEncoded = ERC725Y(target).getAllowedERC725YKeysFor(_from);
 
@@ -436,7 +384,6 @@
             !LSP2Utils.isEncodedArray(allowedERC725YKeysEncoded)
         ) return;
 
->>>>>>> 48d2dd3a
         bytes32[] memory allowedERC725YKeys = abi.decode(allowedERC725YKeysEncoded, (bytes32[]));
 
         uint256 zeroBytesCount;
@@ -492,12 +439,8 @@
      * @dev verify if `_from` has the required permissions to make an external call
      * via the linked ERC725Account
      * @param _from the address who want to run the execute function on the ERC725Account
-<<<<<<< HEAD
      * @param _permissions the permissions of the caller
-     * @param _data the ERC725X.execute(...) payload
-=======
      * @param _data the ABI encoded payload `target.execute(...)`
->>>>>>> 48d2dd3a
      */
     function _verifyCanExecute(
         address _from,
@@ -507,16 +450,7 @@
         uint256 operationType = uint256(bytes32(_data[4:36]));
         uint256 value = uint256(bytes32(_data[68:100]));
 
-<<<<<<< HEAD
         bytes32 permissionRequired = _extractPermissionFromOperation(operationType);
-=======
-        // TODO: to be removed, as delegatecall should be allowed in the future
-        require(operationType != 4, "_verifyCanExecute: operation 4 `DELEGATECALL` not supported");
-
-        (bytes32 permissionRequired, string memory operationName) = _extractPermissionFromOperation(
-            operationType
-        );
->>>>>>> 48d2dd3a
 
         if (!_permissions.includesPermissions(permissionRequired)) {
             string memory operationName = _getOperationTypeAsString(operationType);
@@ -595,11 +529,7 @@
      * @param _to the address to interact with
      */
     function _verifyAllowedAddress(address _from, address _to) internal view {
-<<<<<<< HEAD
-        bytes memory allowedAddresses = ERC725Y(account).getAllowedAddressesFor(_from);
-=======
         bytes memory allowedAddresses = ERC725Y(target).getAllowedAddressesFor(_from);
->>>>>>> 48d2dd3a
 
         // whitelist any address
         if (
@@ -624,16 +554,7 @@
      * @param _to the address of the contract to interact with
      */
     function _verifyAllowedStandard(address _from, address _to) internal view {
-<<<<<<< HEAD
-        bytes memory allowedStandards = ERC725Y(account).getAllowedStandardsFor(_from);
-=======
-        bytes memory allowedStandards = ERC725Y(target).getData(
-            LSP2Utils.generateBytes20MappingWithGroupingKey(
-                _LSP6KEY_ADDRESSPERMISSIONS_ALLOWEDSTANDARDS_PREFIX,
-                bytes20(_from)
-            )
-        );
->>>>>>> 48d2dd3a
+        bytes memory allowedStandards = ERC725Y(target).getAllowedStandardsFor(_from);
 
         // whitelist any standard interface (ERC165)
         if (
@@ -659,11 +580,7 @@
      * at the target contract
      */
     function _verifyAllowedFunction(address _from, bytes4 _functionSelector) internal view {
-<<<<<<< HEAD
-        bytes memory allowedFunctions = ERC725Y(account).getAllowedFunctionsFor(_from);
-=======
         bytes memory allowedFunctions = ERC725Y(target).getAllowedFunctionsFor(_from);
->>>>>>> 48d2dd3a
 
         // whitelist any function
         if (
