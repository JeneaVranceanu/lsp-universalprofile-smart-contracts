// SPDX-License-Identifier: Apache-2.0
pragma solidity ^0.8.6;

// interfaces
import {IERC1271} from "@openzeppelin/contracts/interfaces/IERC1271.sol";
import {IERC725X} from "@erc725/smart-contracts/contracts/interfaces/IERC725X.sol";
import {ILSP6KeyManager} from "./ILSP6KeyManager.sol";

// modules
import {OwnableUnset} from "@erc725/smart-contracts/contracts/utils/OwnableUnset.sol";
import {IClaimOwnership} from "../Utils/IClaimOwnership.sol";
import {ERC725Y} from "@erc725/smart-contracts/contracts/ERC725Y.sol";
import {ERC165} from "@openzeppelin/contracts/utils/introspection/ERC165.sol";

// libraries
import {BytesLib} from "solidity-bytes-utils/contracts/BytesLib.sol";
import {ECDSA} from "@openzeppelin/contracts/utils/cryptography/ECDSA.sol";
import {Address} from "@openzeppelin/contracts/utils/Address.sol";
import {ErrorHandlerLib} from "@erc725/smart-contracts/contracts/utils/ErrorHandlerLib.sol";
import {ERC165CheckerCustom} from "../Utils/ERC165CheckerCustom.sol";
import {LSP2Utils} from "../LSP2ERC725YJSONSchema/LSP2Utils.sol";
import {LSP6Utils} from "./LSP6Utils.sol";

// errors
import "./LSP6Errors.sol";

// constants
import {_INTERFACEID_ERC1271, _ERC1271_MAGICVALUE, _ERC1271_FAILVALUE} from "../LSP0ERC725Account/LSP0Constants.sol";
import "./LSP6Constants.sol";

/**
 * @title Core implementation of a contract acting as a controller of an ERC725 Account, using permissions stored in the ERC725Y storage
 * @author Fabian Vogelsteller <frozeman>, Jean Cavallera (CJ42), Yamen Merhi (YamenMerhi)
 * @dev all the permissions can be set on the ERC725 Account using `setData(...)` with the keys constants below
 */
abstract contract LSP6KeyManagerCore is ERC165, ILSP6KeyManager {
    using LSP2Utils for *;
    using LSP6Utils for *;
    using Address for address;
    using ECDSA for bytes32;
    using ERC165CheckerCustom for address;

    address public override target;
    mapping(address => mapping(uint256 => uint256)) internal _nonceStore;

    /**
     * @dev See {IERC165-supportsInterface}.
     */
    function supportsInterface(bytes4 interfaceId) public view virtual override returns (bool) {
        return
            interfaceId == _INTERFACEID_LSP6 ||
            interfaceId == _INTERFACEID_ERC1271 ||
            super.supportsInterface(interfaceId);
    }

    /**
     * @inheritdoc ILSP6KeyManager
     */
    function getNonce(address _from, uint256 _channel) public view override returns (uint256) {
        uint128 nonceId = uint128(_nonceStore[_from][_channel]);
        return (uint256(_channel) << 128) | nonceId;
    }

    /**
     * @inheritdoc IERC1271
     */
    function isValidSignature(bytes32 _hash, bytes memory _signature)
        public
        view
        override
        returns (bytes4 magicValue)
    {
        address recoveredAddress = ECDSA.recover(_hash, _signature);

        return (
            ERC725Y(target).getPermissionsFor(recoveredAddress).includesPermissions(
                _PERMISSION_SIGN
            )
                ? _ERC1271_MAGICVALUE
                : _ERC1271_FAILVALUE
        );
    }

    /**
     * @inheritdoc ILSP6KeyManager
     */
    function execute(bytes calldata _calldata) external payable override returns (bytes memory) {
        _verifyPermissions(msg.sender, _calldata);

        // solhint-disable avoid-low-level-calls
        (bool success, bytes memory result) = target.call{value: msg.value, gas: gasleft()}(
            _calldata
        );

        if (!success) {
            ErrorHandlerLib.revertWithParsedError(result);
        }

        emit Executed(msg.value, bytes4(_calldata));
        return result.length != 0 ? abi.decode(result, (bytes)) : result;
    }

    /**
     * @inheritdoc ILSP6KeyManager
     */
    function executeRelayCall(
        bytes memory _signature,
        uint256 _nonce,
        bytes calldata _calldata
    ) external payable override returns (bytes memory) {
        bytes memory blob = abi.encodePacked(
            block.chainid,
            address(this), // needs to be signed for this keyManager
            _nonce,
            _calldata
        );

        address signer = keccak256(blob).toEthSignedMessageHash().recover(_signature);

        require(_isValidNonce(signer, _nonce), "executeRelayCall: Invalid nonce");

        // increase nonce after successful verification
        _nonceStore[signer][_nonce >> 128]++;

        _verifyPermissions(signer, _calldata);

        // solhint-disable avoid-low-level-calls
<<<<<<< HEAD
        (bool success, bytes memory result) = target.call{value: 0, gas: gasleft()}(_calldata);
=======
        (bool success, bytes memory result_) = address(target).call{
            value: msg.value,
            gas: gasleft()
        }(_calldata);
>>>>>>> e44a3837

        if (!success) {
            ErrorHandlerLib.revertWithParsedError(result);
        }

        emit Executed(msg.value, bytes4(_calldata));
        return result.length != 0 ? abi.decode(result, (bytes)) : result;
    }

    /**
     * @notice verify the nonce `_idx` for `_from` (obtained via `getNonce(...)`)
     * @dev "idx" is a 256bits (unsigned) integer, where:
     *          - the 128 leftmost bits = channelId
     *      and - the 128 rightmost bits = nonce within the channel
     * @param _from caller address
     * @param _idx (channel id + nonce within the channel)
     */
    function _isValidNonce(address _from, uint256 _idx) internal view returns (bool) {
        // idx % (1 << 128) = nonce
        // (idx >> 128) = channel
        // equivalent to: return (nonce == _nonceStore[_from][channel]
        return (_idx % (1 << 128)) == (_nonceStore[_from][_idx >> 128]);
    }

    /**
     * @dev verify the permissions of the _from address that want to interact with the `target`
     * @param _from the address making the request
     * @param _calldata the payload that will be run on `target`
     */
    function _verifyPermissions(address _from, bytes calldata _calldata) internal view {
        bytes4 erc725Function = bytes4(_calldata[:4]);

        // get the permissions of the caller
        bytes32 permissions = ERC725Y(target).getPermissionsFor(_from);

        // TODO: delete
        // skip permissions check if caller has all permissions (except SIGN as not required)
        // if (permissions.includesPermissions(_ALL_EXECUTION_PERMISSIONS)) {
        //     _validateERC725Selector(erc725Function);
        //     return;
        // }

        if (permissions == bytes32(0)) revert NoPermissionsSet(_from);

        if (erc725Function == setDataMultipleSelector) {
            _verifyCanSetData(_from, permissions, _calldata);
        } else if (erc725Function == IERC725X.execute.selector) {
            _verifyCanExecute(_from, permissions, _calldata);

            address to = address(bytes20(_calldata[48:68]));
            _verifyAllowedAddress(_from, to);

            if (to.code.length != 0) {
                _verifyAllowedStandard(_from, to);

                if (_calldata.length >= 168) {
                    // extract bytes4 function selector from payload passed to ERC725X.execute(...)
                    _verifyAllowedFunction(_from, bytes4(_calldata[164:168]));
                }
            }
        } else if (
            erc725Function == OwnableUnset.transferOwnership.selector ||
            erc725Function == IClaimOwnership.claimOwnership.selector
        ) {
            if (!permissions.includesPermissions(_PERMISSION_CHANGEOWNER))
                revert NotAuthorised(_from, "TRANSFEROWNERSHIP");
        } else {
            revert("_verifyPermissions: unknown ERC725 selector");
        }
    }

    /**
     * @dev verify if `_from` has the required permissions to set some keys
     * on the linked ERC725Account
     * @param _from the address who want to set the keys
     * @param _calldata the ABI encoded payload `target.setData(keys, values)`
     * containing a list of keys-value pairs
     */
    function _verifyCanSetData(
        address _from,
        bytes32 _permissions,
        bytes calldata _calldata
    ) internal view {
        (bytes32[] memory inputKeys, bytes[] memory inputValues) = abi.decode(
            _calldata[4:],
            (bytes32[], bytes[])
        );

        bool isSettingERC725YKeys = false;

        // loop through the keys we are trying to set
        for (uint256 ii = 0; ii < inputKeys.length; ii++) {
            bytes32 key = inputKeys[ii];

            if (
                // if the key is a permission key
                bytes8(key) == _LSP6KEY_ADDRESSPERMISSIONS_PREFIX ||
                bytes16(key) == _LSP6KEY_ADDRESSPERMISSIONS_ARRAY_PREFIX
            ) {
                _verifyCanSetPermissions(key, inputValues[ii], _from, _permissions);

                // "nullify permission keys,
                // so that they do not get check against allowed ERC725Y keys
                inputKeys[ii] = bytes32(0);
            } else {
                // if the key is any other bytes32 key
                isSettingERC725YKeys = true;
            }
        }

        if (isSettingERC725YKeys) {
            if (!_permissions.includesPermissions(_PERMISSION_SETDATA))
                revert NotAuthorised(_from, "SETDATA");

            _verifyAllowedERC725YKeys(_from, inputKeys);
        }
    }

    function _verifyCanSetPermissions(
        bytes32 _key,
        bytes memory _value,
        address _from,
        bytes32 _permissions
    ) internal view {
        // prettier-ignore
        if (bytes12(_key) == _LSP6KEY_ADDRESSPERMISSIONS_PERMISSIONS_PREFIX) {
            
            // key = AddressPermissions:Permissions:<address>
            _verifyCanSetBytes32Permissions(_key, _from, _permissions);
        
        } else if (_key == _LSP6KEY_ADDRESSPERMISSIONS_ARRAY) {

            // key = AddressPermissions[]
            _verifyCanSetPermissionsArray(_key, _value, _from, _permissions);
        
        } else if (bytes16(_key) == _LSP6KEY_ADDRESSPERMISSIONS_ARRAY_PREFIX) {

            // key = AddressPermissions[index]
            if (!_permissions.includesPermissions(_PERMISSION_CHANGEPERMISSIONS))
                revert NotAuthorised(_from, "CHANGEPERMISSIONS");

        } else if (bytes12(_key) == _LSP6KEY_ADDRESSPERMISSIONS_ALLOWEDADDRESSES_PREFIX) {

            // AddressPermissions:AllowedAddresses:<address>
            require(
                LSP2Utils.isEncodedArrayOfAddresses(_value),
                "LSP6KeyManager: invalid ABI encoded array of addresses"
            );

            bytes memory storedAllowedAddresses = ERC725Y(target).getData(_key);

            if (storedAllowedAddresses.length == 0) {
                if (!_permissions.includesPermissions(_PERMISSION_ADDPERMISSIONS))
                    revert NotAuthorised(_from, "ADDPERMISSIONS");
            } else {
                if (!_permissions.includesPermissions(_PERMISSION_CHANGEPERMISSIONS))
                    revert NotAuthorised(_from, "CHANGEPERMISSIONS");
            }

        } else if (
            bytes12(_key) == _LSP6KEY_ADDRESSPERMISSIONS_ALLOWEDFUNCTIONS_PREFIX ||
            bytes12(_key) == _LSP6KEY_ADDRESSPERMISSIONS_ALLOWEDSTANDARDS_PREFIX
        ) {

            // AddressPermissions:AllowedFunctions:<address>
            // AddressPermissions:AllowedStandards:<address>
            require(
                LSP2Utils.isBytes4EncodedArray(_value),
                "LSP6KeyManager: invalid ABI encoded array of bytes4"
            );

            bytes memory storedAllowedBytes4 = ERC725Y(target).getData(_key);

            if (storedAllowedBytes4.length == 0) {
                if (!_permissions.includesPermissions(_PERMISSION_ADDPERMISSIONS))
                    revert NotAuthorised(_from, "ADDPERMISSIONS");
            } else {
                if (!_permissions.includesPermissions(_PERMISSION_CHANGEPERMISSIONS))
                    revert NotAuthorised(_from, "CHANGEPERMISSIONS");
            }

        } else if (bytes12(_key) == _LSP6KEY_ADDRESSPERMISSIONS_ALLOWEDERC725YKEYS_PREFIX) {

            // AddressPermissions:AllowedERC725YKeys:<address>
            require(
                LSP2Utils.isEncodedArray(_value),
                "LSP6KeyManager: invalid ABI encoded array of bytes32"
            );

            bytes memory storedAllowedERC725YKeys = ERC725Y(target).getData(_key);

            if (storedAllowedERC725YKeys.length == 0) {
                if (!_permissions.includesPermissions(_PERMISSION_ADDPERMISSIONS))
                    revert NotAuthorised(_from, "ADDPERMISSIONS");
            } else {
                if (!_permissions.includesPermissions(_PERMISSION_CHANGEPERMISSIONS))
                    revert NotAuthorised(_from, "CHANGEPERMISSIONS");
            }

        }
    }

    function _verifyCanSetBytes32Permissions(
        bytes32 _key,
        address _from,
        bytes32 _callerPermissions
    ) internal view {
        if (bytes32(ERC725Y(target).getData(_key)) == bytes32(0)) {
            // if there is nothing stored under this data key,
            // we are trying to ADD permissions for a NEW address
            if (!_callerPermissions.includesPermissions(_PERMISSION_ADDPERMISSIONS))
                revert NotAuthorised(_from, "ADDPERMISSIONS");
        } else {
            // if there are already some permissions stored under this data key,
            // we are trying to CHANGE the permissions of an address
            // (that has already some EXISTING permissions set)
            if (!_callerPermissions.includesPermissions(_PERMISSION_CHANGEPERMISSIONS))
                revert NotAuthorised(_from, "CHANGEPERMISSIONS");
        }
    }

    function _verifyCanSetPermissionsArray(
        bytes32 _key,
        bytes memory _value,
        address _from,
        bytes32 _permissions
    ) internal view {
        uint256 arrayLength = uint256(bytes32(ERC725Y(target).getData(_key)));
        uint256 newLength = uint256(bytes32(_value));

        if (newLength > arrayLength) {
            if (!_permissions.includesPermissions(_PERMISSION_ADDPERMISSIONS))
                revert NotAuthorised(_from, "ADDPERMISSIONS");
        } else {
            if (!_permissions.includesPermissions(_PERMISSION_CHANGEPERMISSIONS))
                revert NotAuthorised(_from, "CHANGEPERMISSIONS");
        }
    }

    function _verifyAllowedERC725YKeys(address _from, bytes32[] memory _inputKeys) internal view {
        bytes memory allowedERC725YKeysEncoded = ERC725Y(target).getAllowedERC725YKeysFor(_from);

        // whitelist any ERC725Y key
        if (
            // if nothing in the list
            allowedERC725YKeysEncoded.length == 0 ||
            // if not correctly abi-encoded array
            !LSP2Utils.isEncodedArray(allowedERC725YKeysEncoded)
        ) return;

        bytes32[] memory allowedERC725YKeys = abi.decode(allowedERC725YKeysEncoded, (bytes32[]));

        uint256 zeroBytesCount;
        bytes32 mask;

        // loop through each allowed ERC725Y key retrieved from storage
        for (uint256 ii = 0; ii < allowedERC725YKeys.length; ii++) {
            // required to know which part of the input key to compare against the allowed key
            zeroBytesCount = _countZeroBytes(allowedERC725YKeys[ii]);

            // loop through each keys given as input
            for (uint256 jj = 0; jj < _inputKeys.length; jj++) {
                // skip permissions keys that have been previously marked "null"
                // (when checking permission keys or allowed ERC725Y keys from previous iterations)
                if (_inputKeys[jj] == bytes32(0)) continue;

                assembly {
                    // the bitmask discard the last `n` bytes of the input key via ANDing &
                    // so to compare only the relevant parts of each ERC725Y keys
                    //
                    // `n = zeroBytesCount`
                    //
                    // eg:
                    //
                    // allowed key = 0xcafecafecafecafecafecafecafecafe00000000000000000000000000000000
                    //
                    //                        compare this part
                    //                 vvvvvvvvvvvvvvvvvvvvvvvvvvvvvvvv
                    //   input key = 0xcafecafecafecafecafecafecafecafe00000000000000000000000011223344
                    //
                    //         &                                              discard this part
                    //                                                 vvvvvvvvvvvvvvvvvvvvvvvvvvvvvvvv
                    //        mask = 0xffffffffffffffffffffffffffffffff00000000000000000000000000000000
                    //
                    // prettier-ignore
                    mask := shl(mul(8, zeroBytesCount), 0xffffffffffffffffffffffffffffffffffffffffffffffffffffffffffffffff)
                }

                if (allowedERC725YKeys[ii] == (_inputKeys[jj] & mask)) {
                    // if the input key matches the allowed key
                    // make it null to mark it as allowed
                    _inputKeys[jj] = bytes32(0);
                }
            }
        }

        for (uint256 ii = 0; ii < _inputKeys.length; ii++) {
            if (_inputKeys[ii] != bytes32(0)) revert NotAllowedERC725YKey(_from, _inputKeys[ii]);
        }
    }

    /**
     * @dev verify if `_from` has the required permissions to make an external call
     * via the linked ERC725Account
     * @param _from the address who want to run the execute function on the ERC725Account
     * @param _calldata the ABI encoded payload `target.execute(...)`
     */
    function _verifyCanExecute(
        address _from,
        bytes32 _permissions,
        bytes calldata _calldata
    ) internal pure {
        uint256 operationType = uint256(bytes32(_calldata[4:36]));
        uint256 value = uint256(bytes32(_calldata[68:100]));

        // TODO: to be removed, as delegatecall should be allowed in the future
        require(operationType != 4, "_verifyCanExecute: operation 4 `DELEGATECALL` not supported");

        (bytes32 permissionRequired, string memory operationName) = _extractPermissionFromOperation(
            operationType
        );

        if (!_permissions.includesPermissions(permissionRequired))
            revert NotAuthorised(_from, operationName);

        if ((value > 0) && !_permissions.includesPermissions(_PERMISSION_TRANSFERVALUE)) {
            revert NotAuthorised(_from, "TRANSFERVALUE");
        }
    }

    /**
     * @dev verify if `_from` is authorised to interact with address `_to` via the linked ERC725Account
     * @param _from the caller address
     * @param _to the address to interact with
     */
    function _verifyAllowedAddress(address _from, address _to) internal view {
        bytes memory allowedAddresses = ERC725Y(target).getAllowedAddressesFor(_from);

        // whitelist any address
        if (
            // if nothing in the list
            allowedAddresses.length == 0 ||
            // if not correctly abi-encoded array of address[]
            !LSP2Utils.isEncodedArrayOfAddresses(allowedAddresses)
        ) return;

        address[] memory allowedAddressesList = abi.decode(allowedAddresses, (address[]));

        for (uint256 ii = 0; ii < allowedAddressesList.length; ii++) {
            if (_to == allowedAddressesList[ii]) return;
        }
        revert NotAllowedAddress(_from, _to);
    }

    /**
     * @dev if `_from` is restricted to interact with contracts that implement a specific interface,
     * verify that `_to` implements one of these interface.
     * @param _from the caller address
     * @param _to the address of the contract to interact with
     */
    function _verifyAllowedStandard(address _from, address _to) internal view {
        bytes memory allowedStandards = ERC725Y(target).getData(
            LSP2Utils.generateBytes20MappingWithGroupingKey(
                _LSP6KEY_ADDRESSPERMISSIONS_ALLOWEDSTANDARDS_PREFIX,
                bytes20(_from)
            )
        );

        // whitelist any standard interface (ERC165)
        if (
            // if nothing in the list
            allowedStandards.length == 0 ||
            // if not correctly abi-encoded array of bytes4[]
            !LSP2Utils.isBytes4EncodedArray(allowedStandards)
        ) return;

        bytes4[] memory allowedStandardsList = abi.decode(allowedStandards, (bytes4[]));

        for (uint256 ii = 0; ii < allowedStandardsList.length; ii++) {
            if (_to.supportsERC165Interface(allowedStandardsList[ii])) return;
        }
        revert("Not Allowed Standards");
    }

    /**
     * @dev verify if `_from` is authorised to use the linked ERC725Account
     * to run a specific function `_functionSelector` at a target contract
     * @param _from the caller address
     * @param _functionSelector the bytes4 function selector of the function to run
     * at the target contract
     */
    function _verifyAllowedFunction(address _from, bytes4 _functionSelector) internal view {
        bytes memory allowedFunctions = ERC725Y(target).getAllowedFunctionsFor(_from);

        // whitelist any function
        if (
            // if nothing in the list
            allowedFunctions.length == 0 ||
            // if not correctly abi-encoded array of bytes4[]
            !LSP2Utils.isBytes4EncodedArray(allowedFunctions)
        ) return;

        bytes4[] memory allowedFunctionsList = abi.decode(allowedFunctions, (bytes4[]));

        for (uint256 ii = 0; ii < allowedFunctionsList.length; ii++) {
            if (_functionSelector == allowedFunctionsList[ii]) return;
        }
        revert NotAllowedFunction(_from, _functionSelector);
    }

    function _validateERC725Selector(bytes4 _selector) internal pure {
        // prettier-ignore
        require(
            _selector == setDataMultipleSelector ||
            _selector == IERC725X.execute.selector ||
            _selector == OwnableUnset.transferOwnership.selector,
            "_validateERC725Selector: invalid ERC725 selector"
        );
    }

    function _countZeroBytes(bytes32 _key) internal pure returns (uint256) {
        uint256 index = 31;

        // check each individual bytes of the key, starting from the end (right to left)
        // skip the empty bytes `0x00` to find the first non-empty bytes
        while (_key[index] == 0x00) index--;

        return 32 - (index + 1);
    }

    /**
     * @dev extract the required permission + a descriptive string, based on the `_operationType`
     * being run via ERC725Account.execute(...)
     * @param _operationType 0 = CALL, 1 = CREATE, 2 = CREATE2, etc... See ERC725X docs for more infos.
     * @return permissionsRequired_ (bytes32) the permission associated with the `_operationType`
     * @return operationName_ (string) the name of the opcode associated with `_operationType`
     */
    function _extractPermissionFromOperation(uint256 _operationType)
        internal
        pure
        returns (bytes32 permissionsRequired_, string memory operationName_)
    {
        require(_operationType < 5, "LSP6KeyManager: invalid operation type");

        if (_operationType == 0) return (_PERMISSION_CALL, "CALL");
        if (_operationType == 1) return (_PERMISSION_DEPLOY, "CREATE");
        if (_operationType == 2) return (_PERMISSION_DEPLOY, "CREATE2");
        if (_operationType == 3) return (_PERMISSION_STATICCALL, "STATICCALL");
    }
}<|MERGE_RESOLUTION|>--- conflicted
+++ resolved
@@ -125,14 +125,9 @@
         _verifyPermissions(signer, _calldata);
 
         // solhint-disable avoid-low-level-calls
-<<<<<<< HEAD
-        (bool success, bytes memory result) = target.call{value: 0, gas: gasleft()}(_calldata);
-=======
-        (bool success, bytes memory result_) = address(target).call{
-            value: msg.value,
-            gas: gasleft()
-        }(_calldata);
->>>>>>> e44a3837
+        (bool success, bytes memory result) = target.call{value: msg.value, gas: gasleft()}(
+            _calldata
+        );
 
         if (!success) {
             ErrorHandlerLib.revertWithParsedError(result);
